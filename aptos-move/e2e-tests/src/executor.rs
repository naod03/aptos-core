// Copyright (c) Aptos
// SPDX-License-Identifier: Apache-2.0

//! Support for running the VM to execute and verify transactions.

use crate::{
    account::{Account, AccountData},
    data_store::{
        FakeDataStore, GENESIS_CHANGE_SET_HEAD, GENESIS_CHANGE_SET_MAINNET,
        GENESIS_CHANGE_SET_TESTNET,
    },
    golden_outputs::GoldenOutputs,
};
use aptos_bitvec::BitVec;
use aptos_crypto::HashValue;
use aptos_framework::ReleaseBundle;
use aptos_gas::{
    AbstractValueSizeGasParameters, ChangeSetConfigs, NativeGasParameters,
    LATEST_GAS_FEATURE_VERSION,
};
use aptos_keygen::KeyGen;
use aptos_state_view::TStateView;
use aptos_types::{
    access_path::AccessPath,
    account_config::{
        new_block_event_key, AccountResource, CoinInfoResource, CoinStoreResource, NewBlockEvent,
        CORE_CODE_ADDRESS,
    },
    block_metadata::BlockMetadata,
    chain_id::ChainId,
    on_chain_config::{Features, OnChainConfig, ValidatorSet, Version},
    state_store::state_key::StateKey,
    transaction::{
        ExecutionStatus, SignedTransaction, Transaction, TransactionOutput, TransactionStatus,
        VMValidatorResult,
    },
    vm_status::VMStatus,
    write_set::WriteSet,
};
use aptos_vm::{
    block_executor::BlockAptosVM,
    data_cache::{AsMoveResolver, StorageAdapter},
    move_vm_ext::{MoveVmExt, SessionId},
    AptosVM, VMExecutor, VMValidator,
};
use aptos_vm_genesis::{generate_genesis_change_set_for_testing_with_count, GenesisOptions};
use move_core_types::{
    account_address::AccountAddress,
    identifier::Identifier,
    language_storage::{ModuleId, TypeTag},
    move_resource::MoveResource,
};
use move_vm_types::gas::UnmeteredGasMeter;
use num_cpus;
use serde::Serialize;
use std::{
    env,
    fs::{self, OpenOptions},
    io::Write,
    path::{Path, PathBuf},
};

static RNG_SEED: [u8; 32] = [9u8; 32];

const ENV_TRACE_DIR: &str = "TRACE";

/// Directory structure of the trace dir
pub const TRACE_FILE_NAME: &str = "name";
pub const TRACE_FILE_ERROR: &str = "error";
pub const TRACE_DIR_META: &str = "meta";
pub const TRACE_DIR_DATA: &str = "data";
pub const TRACE_DIR_INPUT: &str = "input";
pub const TRACE_DIR_OUTPUT: &str = "output";

/// Maps block number N to the index of the input and output transactions
pub type TraceSeqMapping = (usize, Vec<usize>, Vec<usize>);

/// Provides an environment to run a VM instance.
///
/// This struct is a mock in-memory implementation of the Aptos executor.
#[derive(Debug)]
pub struct FakeExecutor {
    data_store: FakeDataStore,
    block_time: u64,
    executed_output: Option<GoldenOutputs>,
    trace_dir: Option<PathBuf>,
    rng: KeyGen,
    no_parallel_exec: bool,
    features: Features,
    chain_id: u8,
}

impl FakeExecutor {
    /// Creates an executor from a genesis [`WriteSet`].
    pub fn from_genesis(write_set: &WriteSet, chain_id: ChainId) -> Self {
        let mut executor = FakeExecutor {
            data_store: FakeDataStore::default(),
            block_time: 0,
            executed_output: None,
            trace_dir: None,
            rng: KeyGen::from_seed(RNG_SEED),
            no_parallel_exec: false,
            features: Features::default(),
            chain_id: chain_id.id(),
        };
        executor.apply_write_set(write_set);
        // As a set effect, also allow module bundle txns. TODO: Remove
        aptos_vm::aptos_vm::allow_module_bundle_for_test();
        executor
    }

    /// Configure this executor to not use parallel execution.
    pub fn set_not_parallel(mut self) -> Self {
        self.no_parallel_exec = true;
        self
    }

    /// Creates an executor from the genesis file GENESIS_FILE_LOCATION
    pub fn from_head_genesis() -> Self {
        Self::from_genesis(GENESIS_CHANGE_SET_HEAD.clone().write_set(), ChainId::test())
    }

    /// Creates an executor from the genesis file GENESIS_FILE_LOCATION
    pub fn from_head_genesis_with_count(count: u64) -> Self {
        Self::from_genesis(
            generate_genesis_change_set_for_testing_with_count(GenesisOptions::Head, count)
                .write_set(),
            ChainId::test(),
        )
    }

    /// Creates an executor using the standard genesis.
    pub fn from_testnet_genesis() -> Self {
        Self::from_genesis(
            GENESIS_CHANGE_SET_TESTNET.clone().write_set(),
            ChainId::testnet(),
        )
    }

    /// Creates an executor using the mainnet genesis.
    pub fn from_mainnet_genesis() -> Self {
        Self::from_genesis(
            GENESIS_CHANGE_SET_MAINNET.clone().write_set(),
            ChainId::mainnet(),
        )
    }

    /// Creates an executor in which no genesis state has been applied yet.
    pub fn no_genesis() -> Self {
        FakeExecutor {
            data_store: FakeDataStore::default(),
            block_time: 0,
            executed_output: None,
            trace_dir: None,
            rng: KeyGen::from_seed(RNG_SEED),
            no_parallel_exec: false,
            features: Features::default(),
            chain_id: ChainId::test().id(),
        }
    }

    pub fn set_golden_file(&mut self, test_name: &str) {
        // 'test_name' includes ':' in the names, lets re-write these to be '_'s so that these
        // files can persist on windows machines.
        let file_name = test_name.replace(':', "_");
        self.executed_output = Some(GoldenOutputs::new(&file_name));
        self.set_tracing(test_name, file_name)
    }

    pub fn set_golden_file_at(&mut self, path: &str, test_name: &str) {
        // 'test_name' includes ':' in the names, lets re-write these to be '_'s so that these
        // files can persist on windows machines.
        let file_name = test_name.replace(':', "_");
        self.executed_output = Some(GoldenOutputs::new_at_path(PathBuf::from(path), &file_name));
        self.set_tracing(test_name, file_name)
    }

    fn set_tracing(&mut self, test_name: &str, file_name: String) {
        // NOTE: tracing is only available when
        //  - the e2e test outputs a golden file, and
        //  - the environment variable is properly set
        if let Some(env_trace_dir) = env::var_os(ENV_TRACE_DIR) {
            let aptos_version =
                Version::fetch_config(&self.data_store.as_move_resolver()).map_or(0, |v| v.major);

            let trace_dir = Path::new(&env_trace_dir).join(file_name);
            if trace_dir.exists() {
                fs::remove_dir_all(&trace_dir).expect("Failed to clean up the trace directory");
            }
            fs::create_dir_all(&trace_dir).expect("Failed to create the trace directory");
            let mut name_file = OpenOptions::new()
                .write(true)
                .create_new(true)
                .open(trace_dir.join(TRACE_FILE_NAME))
                .unwrap();
            write!(name_file, "{}::{}", test_name, aptos_version).unwrap();
            for sub_dir in &[
                TRACE_DIR_META,
                TRACE_DIR_DATA,
                TRACE_DIR_INPUT,
                TRACE_DIR_OUTPUT,
            ] {
                fs::create_dir(trace_dir.join(sub_dir)).unwrap_or_else(|err| {
                    panic!("Failed to create <trace>/{} directory: {}", sub_dir, err)
                });
            }
            self.trace_dir = Some(trace_dir);
        }
    }

    /// Creates an executor with only the standard library Move modules published and not other
    /// initialization done.
    pub fn stdlib_only_genesis() -> Self {
        let mut genesis = Self::no_genesis();
        for (bytes, module) in
            aptos_cached_packages::head_release_bundle().code_and_compiled_modules()
        {
            let id = module.self_id();
            genesis.add_module(&id, bytes.to_vec());
        }
        genesis
    }

    /// Creates fresh genesis from the framework passed in.
    pub fn custom_genesis(framework: &ReleaseBundle, validator_accounts: Option<usize>) -> Self {
        let genesis = aptos_vm_genesis::generate_test_genesis(framework, validator_accounts);
        Self::from_genesis(genesis.0.write_set(), ChainId::test())
    }

    /// Create one instance of [`AccountData`] without saving it to data store.
    pub fn create_raw_account(&mut self) -> Account {
        Account::new_from_seed(&mut self.rng)
    }

    /// Create one instance of [`AccountData`] without saving it to data store.
    pub fn create_raw_account_data(&mut self, balance: u64, seq_num: u64) -> AccountData {
        AccountData::new_from_seed(&mut self.rng, balance, seq_num)
    }

    /// Creates a number of [`Account`] instances all with the same balance and sequence number,
    /// and publishes them to this executor's data store.
    pub fn create_accounts(&mut self, size: usize, balance: u64, seq_num: u64) -> Vec<Account> {
        let mut accounts: Vec<Account> = Vec::with_capacity(size);
        for _i in 0..size {
            let account_data = AccountData::new_from_seed(&mut self.rng, balance, seq_num);
            self.add_account_data(&account_data);
            accounts.push(account_data.into_account());
        }
        accounts
    }

    /// Creates an account for the given static address. This address needs to be static so
    /// we can load regular Move code to there without need to rewrite code addresses.
    pub fn new_account_at(&mut self, addr: AccountAddress) -> Account {
        // The below will use the genesis keypair but that should be fine.
        let acc = Account::new_genesis_account(addr);
        // Mint the account 10M Aptos coins (with 8 decimals).
        let data = AccountData::with_account(acc, 1_000_000_000_000_000, 0);
        self.add_account_data(&data);
        data.account().clone()
    }

    /// Applies a [`WriteSet`] to this executor's data store.
    pub fn apply_write_set(&mut self, write_set: &WriteSet) {
        self.data_store.add_write_set(write_set);
    }

    /// Adds an account to this executor's data store.
    pub fn add_account_data(&mut self, account_data: &AccountData) {
        self.data_store.add_account_data(account_data)
    }

    /// Adds coin info to this executor's data store.
    pub fn add_coin_info(&mut self) {
        self.data_store.add_coin_info()
    }

    /// Adds a module to this executor's data store.
    ///
    /// Does not do any sort of verification on the module.
    pub fn add_module(&mut self, module_id: &ModuleId, module_blob: Vec<u8>) {
        self.data_store.add_module(module_id, module_blob)
    }

    /// Reads the resource [`Value`] for an account from this executor's data store.
    pub fn read_account_resource(&self, account: &Account) -> Option<AccountResource> {
        self.read_account_resource_at_address(account.address())
    }

    pub fn read_resource<T: MoveResource>(&self, addr: &AccountAddress) -> Option<T> {
        let ap = AccessPath::resource_access_path(*addr, T::struct_tag());
        let data_blob = TStateView::get_state_value(&self.data_store, &StateKey::AccessPath(ap))
            .expect("account must exist in data store")
            .unwrap_or_else(|| panic!("Can't fetch {} resource for {}", T::STRUCT_NAME, addr));
        bcs::from_bytes(data_blob.as_slice()).ok()
    }

    /// Reads the resource [`Value`] for an account under the given address from
    /// this executor's data store.
    pub fn read_account_resource_at_address(
        &self,
        addr: &AccountAddress,
    ) -> Option<AccountResource> {
        self.read_resource(addr)
    }

    /// Reads the CoinStore resource value for an account from this executor's data store.
    pub fn read_coin_store_resource(&self, account: &Account) -> Option<CoinStoreResource> {
        self.read_coin_store_resource_at_address(account.address())
    }

    /// Reads supply from CoinInfo resource value from this executor's data store.
    pub fn read_coin_supply(&self) -> Option<u128> {
        self.read_coin_info_resource()
            .expect("coin info must exist in data store")
            .supply()
            .as_ref()
            .map(|o| match o.aggregator.as_ref() {
                Some(aggregator) => {
                    let state_key = aggregator.state_key();
                    let value_bytes = self
                        .read_state_value(&state_key)
                        .expect("aggregator value must exist in data store");
                    bcs::from_bytes(&value_bytes).unwrap()
                },
                None => o.integer.as_ref().unwrap().value,
            })
    }

    /// Reads the CoinInfo resource value from this executor's data store.
    pub fn read_coin_info_resource(&self) -> Option<CoinInfoResource> {
        self.read_resource(&AccountAddress::ONE)
    }

    /// Reads the CoinStore resource value for an account under the given address from this executor's
    /// data store.
    pub fn read_coin_store_resource_at_address(
        &self,
        addr: &AccountAddress,
    ) -> Option<CoinStoreResource> {
        self.read_resource(addr)
    }

    /// Executes the given block of transactions.
    ///
    /// Typical tests will call this method and check that the output matches what was expected.
    /// However, this doesn't apply the results of successful transactions to the data store.
    pub fn execute_block(
        &self,
        txn_block: Vec<SignedTransaction>,
    ) -> Result<Vec<TransactionOutput>, VMStatus> {
        self.execute_transaction_block(
            txn_block
                .into_iter()
                .map(Transaction::UserTransaction)
                .collect(),
        )
    }

    /// Executes the transaction as a singleton block and applies the resulting write set to the
    /// data store. Panics if execution fails
    pub fn execute_and_apply(&mut self, transaction: SignedTransaction) -> TransactionOutput {
        let mut outputs = self.execute_block(vec![transaction]).unwrap();
        assert!(outputs.len() == 1, "transaction outputs size mismatch");
        let output = outputs.pop().unwrap();
        match output.status() {
            TransactionStatus::Keep(status) => {
                self.apply_write_set(output.write_set());
                assert_eq!(
                    status,
                    &ExecutionStatus::Success,
                    "transaction failed with {:?}",
                    status
                );
                output
            },
            TransactionStatus::Discard(status) => panic!("transaction discarded with {:?}", status),
            TransactionStatus::Retry => panic!("transaction status is retry"),
        }
    }

    pub fn execute_transaction_block_parallel(
        &self,
        txn_block: Vec<Transaction>,
    ) -> Result<Vec<TransactionOutput>, VMStatus> {
        BlockAptosVM::execute_block(txn_block, &self.data_store, usize::min(4, num_cpus::get()))
    }

    pub fn execute_transaction_block(
        &self,
        txn_block: Vec<Transaction>,
    ) -> Result<Vec<TransactionOutput>, VMStatus> {
        let mut trace_map = TraceSeqMapping::default();

        // dump serialized transaction details before execution, if tracing
        if let Some(trace_dir) = &self.trace_dir {
            let trace_data_dir = trace_dir.join(TRACE_DIR_DATA);
            trace_map.0 = Self::trace(trace_data_dir.as_path(), self.get_state_view());
            let trace_input_dir = trace_dir.join(TRACE_DIR_INPUT);
            for txn in &txn_block {
                let input_seq = Self::trace(trace_input_dir.as_path(), txn);
                trace_map.1.push(input_seq);
            }
        }

        let output = AptosVM::execute_block(txn_block.clone(), &self.data_store);
        if !self.no_parallel_exec {
            let parallel_output = self.execute_transaction_block_parallel(txn_block);
            assert_eq!(output, parallel_output);
        }

        if let Some(logger) = &self.executed_output {
            logger.log(format!("{:#?}\n", output).as_str());
        }

        // dump serialized transaction output after execution, if tracing
        if let Some(trace_dir) = &self.trace_dir {
            match &output {
                Ok(results) => {
                    let trace_output_dir = trace_dir.join(TRACE_DIR_OUTPUT);
                    for res in results {
                        let output_seq = Self::trace(trace_output_dir.as_path(), res);
                        trace_map.2.push(output_seq);
                    }
                },
                Err(e) => {
                    let mut error_file = OpenOptions::new()
                        .write(true)
                        .create_new(true)
                        .open(trace_dir.join(TRACE_FILE_ERROR))
                        .unwrap();
                    error_file.write_all(e.to_string().as_bytes()).unwrap();
                },
            }
            let trace_meta_dir = trace_dir.join(TRACE_DIR_META);
            Self::trace(trace_meta_dir.as_path(), &trace_map);
        }
        output
    }

    pub fn execute_transaction(&self, txn: SignedTransaction) -> TransactionOutput {
        let txn_block = vec![txn];
        let mut outputs = self
            .execute_block(txn_block)
            .expect("The VM should not fail to startup");
        outputs
            .pop()
            .expect("A block with one transaction should have one output")
    }

    fn trace<P: AsRef<Path>, T: Serialize>(dir: P, item: &T) -> usize {
        let dir = dir.as_ref();
        let seq = fs::read_dir(dir).expect("Unable to read trace dir").count();
        let bytes = bcs::to_bytes(item)
            .unwrap_or_else(|err| panic!("Failed to serialize the trace item: {:?}", err));
        let mut file = OpenOptions::new()
            .write(true)
            .create_new(true)
            .open(dir.join(seq.to_string()))
            .expect("Unable to create a trace file");
        file.write_all(&bytes)
            .expect("Failed to write to the trace file");
        seq
    }

    /// Get the blob for the associated AccessPath
    pub fn read_state_value(&self, state_key: &StateKey) -> Option<Vec<u8>> {
        TStateView::get_state_value(&self.data_store, state_key).unwrap()
    }

    /// Set the blob for the associated AccessPath
    pub fn write_state_value(&mut self, state_key: StateKey, data_blob: Vec<u8>) {
        self.data_store.set(state_key, data_blob);
    }

    /// Verifies the given transaction by running it through the VM verifier.
    pub fn verify_transaction(&self, txn: SignedTransaction) -> VMValidatorResult {
        let vm = AptosVM::new(self.get_state_view());
        vm.validate_transaction(txn, &self.data_store)
    }

    pub fn get_state_view(&self) -> &FakeDataStore {
        &self.data_store
    }

    pub fn new_block(&mut self) {
        self.new_block_with_timestamp(self.block_time + 1);
    }

    pub fn new_block_with_timestamp(&mut self, time_microseconds: u64) {
        self.block_time = time_microseconds;

        let validator_set = ValidatorSet::fetch_config(&self.data_store.as_move_resolver())
            .expect("Unable to retrieve the validator set from storage");
        let proposer = *validator_set.payload().next().unwrap().account_address();
        // when updating time, proposer cannot be ZERO.
        self.new_block_with_metadata(proposer, vec![])
    }

    pub fn run_block_with_metadata(
        &mut self,
        proposer: AccountAddress,
        failed_proposer_indices: Vec<u32>,
        txns: Vec<SignedTransaction>,
    ) -> Vec<(TransactionStatus, u64)> {
        let mut txn_block: Vec<Transaction> =
            txns.into_iter().map(Transaction::UserTransaction).collect();
        let validator_set = ValidatorSet::fetch_config(&self.data_store.as_move_resolver())
            .expect("Unable to retrieve the validator set from storage");
        let new_block_metadata = BlockMetadata::new(
            HashValue::zero(),
            0,
            0,
            proposer,
            BitVec::with_num_bits(validator_set.num_validators() as u16).into(),
            failed_proposer_indices,
            self.block_time,
        );
        txn_block.insert(0, Transaction::BlockMetadata(new_block_metadata));

        let outputs = self
            .execute_transaction_block(txn_block)
            .expect("Must execute transactions");

        // Check if we emit the expected event for block metadata, there might be more events for transaction fees.
        let event = outputs[0].events()[0].clone();
        assert_eq!(event.key(), &new_block_event_key());
        assert!(bcs::from_bytes::<NewBlockEvent>(event.event_data()).is_ok());

        let mut results = vec![];
        for output in outputs {
            if !output.status().is_discarded() {
                self.apply_write_set(output.write_set());
            }
            results.push((output.status().clone(), output.gas_used()));
        }
        results
    }

    pub fn new_block_with_metadata(
        &mut self,
        proposer: AccountAddress,
        failed_proposer_indices: Vec<u32>,
    ) {
        self.run_block_with_metadata(proposer, failed_proposer_indices, vec![]);
    }

    fn module(name: &str) -> ModuleId {
        ModuleId::new(CORE_CODE_ADDRESS, Identifier::new(name).unwrap())
    }

    fn name(name: &str) -> Identifier {
        Identifier::new(name).unwrap()
    }

    pub fn set_block_time(&mut self, new_block_time: u64) {
        self.block_time = new_block_time;
    }

    pub fn get_block_time(&mut self) -> u64 {
        self.block_time
    }

    pub fn get_block_time_seconds(&mut self) -> u64 {
        self.block_time / 1_000_000
    }

    pub fn exec(
        &mut self,
        module_name: &str,
        function_name: &str,
        type_params: Vec<TypeTag>,
        args: Vec<Vec<u8>>,
    ) {
        let write_set = {
            // TODO(Gas): we probably want to switch to non-zero costs in the future
            let vm = MoveVmExt::new(
                NativeGasParameters::zeros(),
                AbstractValueSizeGasParameters::zeros(),
                LATEST_GAS_FEATURE_VERSION,
                self.chain_id,
<<<<<<< HEAD
                self.features.clone()
=======
                self.features.clone(),
>>>>>>> 6a455f73
            )
            .unwrap();
            let remote_view = StorageAdapter::new(&self.data_store);
            let mut session = vm.new_session(&remote_view, SessionId::void());
            session
                .execute_function_bypass_visibility(
                    &Self::module(module_name),
                    &Self::name(function_name),
                    type_params,
                    args,
                    &mut UnmeteredGasMeter,
                )
                .unwrap_or_else(|e| {
                    panic!(
                        "Error calling {}.{}: {}",
                        module_name,
                        function_name,
                        e.into_vm_status()
                    )
                });
            let session_out = session.finish().expect("Failed to generate txn effects");
            // TODO: Support deltas in fake executor.
            let (_, change_set) = session_out
                .into_change_set(
                    &mut (),
                    &ChangeSetConfigs::unlimited_at_gas_feature_version(LATEST_GAS_FEATURE_VERSION),
                )
                .expect("Failed to generate writeset")
                .into_inner();
            let (write_set, _events) = change_set.into_inner();
            write_set
        };
        self.data_store.add_write_set(&write_set);
    }

    pub fn try_exec(
        &mut self,
        module_name: &str,
        function_name: &str,
        type_params: Vec<TypeTag>,
        args: Vec<Vec<u8>>,
    ) -> Result<WriteSet, VMStatus> {
        // TODO(Gas): we probably want to switch to non-zero costs in the future
        let vm = MoveVmExt::new(
            NativeGasParameters::zeros(),
            AbstractValueSizeGasParameters::zeros(),
            LATEST_GAS_FEATURE_VERSION,
            self.chain_id,
            self.features.clone(),
        )
        .unwrap();
        let remote_view = StorageAdapter::new(&self.data_store);
        let mut session = vm.new_session(&remote_view, SessionId::void());
        session
            .execute_function_bypass_visibility(
                &Self::module(module_name),
                &Self::name(function_name),
                type_params,
                args,
                &mut UnmeteredGasMeter,
            )
            .map_err(|e| e.into_vm_status())?;
        let session_out = session.finish().expect("Failed to generate txn effects");
        // TODO: Support deltas in fake executor.
        let (_, change_set) = session_out
            .into_change_set(
                &mut (),
                &ChangeSetConfigs::unlimited_at_gas_feature_version(LATEST_GAS_FEATURE_VERSION),
            )
            .expect("Failed to generate writeset")
            .into_inner();
        let (writeset, _events) = change_set.into_inner();
        Ok(writeset)
    }
}<|MERGE_RESOLUTION|>--- conflicted
+++ resolved
@@ -579,11 +579,7 @@
                 AbstractValueSizeGasParameters::zeros(),
                 LATEST_GAS_FEATURE_VERSION,
                 self.chain_id,
-<<<<<<< HEAD
-                self.features.clone()
-=======
                 self.features.clone(),
->>>>>>> 6a455f73
             )
             .unwrap();
             let remote_view = StorageAdapter::new(&self.data_store);
